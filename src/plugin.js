--- conflicted
+++ resolved
@@ -40,14 +40,13 @@
       ],
       since: "0.6.0"
     },
-<<<<<<< HEAD
     xmlSortAttributesByKey: {
       type: "boolean",
       category: "XML",
       default: false,
       description:
         "Orders XML attributes by key alphabetically while prioritizing xmlns attributes."
-=======
+    },
     xmlQuoteAttributes: {
       type: "choice",
       category: "XML",
@@ -70,7 +69,6 @@
             "Quotes in attribute values will be converted to consistent double quotes and other quotes in the string will be escaped."
         }
       ]
->>>>>>> 87fb8589
     }
   },
   defaultOptions: {
